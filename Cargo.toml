[package]
name = "smoo"
version = "0.1.0"
edition = "2021"

# See more keys and their definitions at https://doc.rust-lang.org/cargo/reference/manifest.html
[[bin]]
name = "smo-rs"
test = false
bench = false
path = "src/main.rs"


[lib]
name = "smoo"
path = "src/lib.rs"

[dependencies]
tokio = {version="1.21.2", features=["full"]}
clap = {version="4.0.18", features=["derive"]}
serde = {version="1.0.147", features=["derive"]}
anyhow = "1.0.58"
nalgebra = {version="0.31.0", features=["serde-serialize"]}
bytes = "1.2.0"
thiserror = "1.0.31"
dashmap = "5.3.4"
hex = "0.4.3"
tracing = {version="0.1.36"}
tracing-subscriber = {version="0.3.15", features=["std", "env-filter", "fmt"]}
serde_json = "1.0.83"
futures = "0.3.23"
<<<<<<< HEAD
async-enet = {path="../enet/async-enet"}
=======
serenity = "0.11.5"
bimap = "0.6.2"
lazy_static = "1.4.0"
>>>>>>> 44bddb06

[dev-dependencies]
quickcheck = "1.0.3"
test-log = {version="0.2.11", default-features=false, features=["trace"]}

[workspace]
members = [
		"examples/proxy",
		"examples/replay_client",
]<|MERGE_RESOLUTION|>--- conflicted
+++ resolved
@@ -29,13 +29,10 @@
 tracing-subscriber = {version="0.3.15", features=["std", "env-filter", "fmt"]}
 serde_json = "1.0.83"
 futures = "0.3.23"
-<<<<<<< HEAD
 async-enet = {path="../enet/async-enet"}
-=======
 serenity = "0.11.5"
 bimap = "0.6.2"
 lazy_static = "1.4.0"
->>>>>>> 44bddb06
 
 [dev-dependencies]
 quickcheck = "1.0.3"
