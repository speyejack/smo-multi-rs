--- conflicted
+++ resolved
@@ -30,11 +30,8 @@
 serde_json = "1.0.83"
 futures = "0.3.23"
 serenity = "0.11.5"
-<<<<<<< HEAD
 bimap = "0.6.2"
-=======
 lazy_static = "1.4.0"
->>>>>>> f196067c
 
 [dev-dependencies]
 quickcheck = "1.0.3"
