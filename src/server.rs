use crate::{
    cmds::ClientCommand,
    console::Console,
    coordinator::{load_shines, Coordinator, ShineBag},
    json_api::JsonApi,
    listener::Listener,
    lobby::{Lobby, LobbyView},
    settings::Settings,
    types::Result,
};

use enet::host::{config::HostConfig, Host};
use std::{net::SocketAddr, sync::Arc};
use tokio::{
    net::UdpSocket,
    sync::{broadcast, mpsc, RwLock},
};

pub struct Server {
    pub lobby: Lobby,
    pub cli_broadcast: broadcast::Sender<ClientCommand>,
    pub listener: Listener,
    pub coord: Coordinator,
}

impl Server {
    pub fn build_server(settings: Settings, socket: UdpSocket) -> Server {
        let (to_coord, from_clients) = mpsc::channel(100);

        let local_bind_addr = SocketAddr::new(settings.server.address, settings.server.port);

        let _shines = if settings.persist_shines.enabled {
            let result = load_shines(&settings.persist_shines.filename);

            match result {
                Ok(bag) => bag,
                Err(e) => {
                    tracing::warn!(
                        "Failed to load shine bag using empty shine bag instead: {}",
                        e
                    );
                    ShineBag::default()
                }
            }
        } else {
            ShineBag::default()
        };
        let max_players = settings.server.max_players;
        let settings = Arc::new(RwLock::new(settings));
        let (cli_broadcast, _) = broadcast::channel(100);

        let (serv_send, serv_recv) = broadcast::channel(1);
<<<<<<< HEAD
        let host = Host::create(HostConfig::new(max_players.into()).unwrap(), socket).unwrap();
=======

        let lobby = Lobby::new(settings, to_coord, serv_send);
>>>>>>> 44bddb06
        let listener = Listener {
            server_broadcast: serv_recv,
            cli_broadcast: cli_broadcast.clone(),
<<<<<<< HEAD
            host,
=======

            tcp_bind_addr: local_bind_addr,
            udp_port_addrs: udp_ports,
            listener: None,
            lobby: lobby.clone(),
>>>>>>> 44bddb06
        };

        let coord = Coordinator::new(lobby.clone(), from_clients, cli_broadcast.clone());

        Server {
            listener,
            coord,
            cli_broadcast,
            lobby,
        }
    }

    // pub async fn bind_addresses(&mut self) -> Result<()> {
    //     self.listener.bind_address().await
    // }

    pub async fn spawn_minimal_server(self) -> Result<()> {
        let serv_task = tokio::task::spawn(self.listener.listen_for_clients());
        let coord_task = tokio::task::spawn(self.coord.handle_commands());

        let _result = tokio::join!(serv_task, coord_task);
        Ok(())
    }

    pub async fn spawn_full_server(self) -> Result<()> {
        let view = LobbyView::new(&self.lobby);
        let console = Console::new(view.clone());
        let json_api = JsonApi::create(view).await?;
        let serv_task = tokio::task::spawn(self.listener.listen_for_clients());
        let coord_task = tokio::task::spawn(self.coord.handle_commands());
        let parser_task = tokio::task::spawn(console.loop_read_commands());
        if let Some(api) = json_api {
            let api_task = tokio::task::spawn(api.loop_events());
        }

        let _results = tokio::join!(serv_task, coord_task, parser_task);
        Ok(())
    }

    pub fn get_bind_addr(&self) -> SocketAddr {
        self.listener.host.get_bind_address()
    }
}<|MERGE_RESOLUTION|>--- conflicted
+++ resolved
@@ -50,24 +50,17 @@
         let (cli_broadcast, _) = broadcast::channel(100);
 
         let (serv_send, serv_recv) = broadcast::channel(1);
-<<<<<<< HEAD
         let host = Host::create(HostConfig::new(max_players.into()).unwrap(), socket).unwrap();
-=======
 
         let lobby = Lobby::new(settings, to_coord, serv_send);
->>>>>>> 44bddb06
         let listener = Listener {
             server_broadcast: serv_recv,
             cli_broadcast: cli_broadcast.clone(),
-<<<<<<< HEAD
             host,
-=======
 
             tcp_bind_addr: local_bind_addr,
-            udp_port_addrs: udp_ports,
             listener: None,
             lobby: lobby.clone(),
->>>>>>> 44bddb06
         };
 
         let coord = Coordinator::new(lobby.clone(), from_clients, cli_broadcast.clone());
